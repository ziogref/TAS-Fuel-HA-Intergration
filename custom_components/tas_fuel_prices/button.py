--- conflicted
+++ resolved
@@ -3,23 +3,22 @@
 import urllib.parse
 
 from homeassistant.components.button import ButtonEntity
-<<<<<<< HEAD
 from homeassistant.components.sensor import DOMAIN as SENSOR_DOMAIN
-=======
-from homeassistant.const import SENSOR_DOMAIN
->>>>>>> 0c93b7b9
 from homeassistant.core import HomeAssistant
 from homeassistant.helpers.entity import EntityCategory
 from homeassistant.helpers.entity_platform import AddEntitiesCallback
 from homeassistant.helpers.update_coordinator import DataUpdateCoordinator
 from homeassistant.helpers.device_registry import DeviceInfo, DeviceRegistry
 from homeassistant.helpers import entity_registry as er, device_registry as dr
+from homeassistant.helpers.device_registry import DeviceInfo, DeviceRegistry
+from homeassistant.helpers import entity_registry as er, device_registry as dr
 
 from .api import TasFuelAPI
 from .const import (
     DOMAIN,
     CONF_DEVICE_NAME,
     CONF_FUEL_TYPES,
+    CONF_LOCATION_ENTITY,
     CONF_LOCATION_ENTITY,
     ATTR_STATIONS,
     ATTR_TYRE_INFLATION,
@@ -46,12 +45,16 @@
 
     # Create navigation buttons if a location entity is configured
     if entry.options.get(CONF_LOCATION_ENTITY):
+    # Create navigation buttons if a location entity is configured
+    if entry.options.get(CONF_LOCATION_ENTITY):
         fuel_types = entry.options.get(CONF_FUEL_TYPES, [])
         for fuel_type in fuel_types:
             buttons.append(
                 NavigateToCheapestButton(hass, entry, fuel_type)
+                NavigateToCheapestButton(hass, entry, fuel_type)
             )
             buttons.append(
+                NavigateToCheapestTyreButton(hass, entry, fuel_type)
                 NavigateToCheapestTyreButton(hass, entry, fuel_type)
             )
 
@@ -196,6 +199,41 @@
         )
         return None
 
+    
+    async def _get_notification_service(self) -> str | None:
+        """Dynamically find the notification service for the tracked device."""
+        location_entity_id = self.entry.options.get(CONF_LOCATION_ENTITY)
+        if not location_entity_id:
+            LOGGER.error("Navigation button pressed, but no location entity is configured.")
+            return None
+
+        ent_reg = er.async_get(self.hass)
+        entity_entry = ent_reg.async_get(location_entity_id)
+        if not entity_entry or not entity_entry.device_id:
+            LOGGER.error(
+                "Could not find a device linked to the location entity: %s",
+                location_entity_id,
+            )
+            return None
+
+        dev_reg = dr.async_get(self.hass)
+        device = dev_reg.async_get(entity_entry.device_id)
+        if not device:
+            LOGGER.error("Could not find device with ID: %s", entity_entry.device_id)
+            return None
+
+        # Construct the expected service name from the device name
+        service_name = f"mobile_app_{device.name.lower().replace(' ', '_')}"
+        if self.hass.services.has_service("notify", service_name):
+            return f"notify.{service_name}"
+        
+        LOGGER.error(
+            "Found device '%s', but could not find the corresponding notification service 'notify.%s'",
+            device.name,
+            service_name,
+        )
+        return None
+
 
     async def _get_station_address(self, tyre_inflation_required: bool) -> str | None:
         """Get the address of the desired station from the summary sensor."""
@@ -258,13 +296,18 @@
         notification_service = await self._get_notification_service()
 
         if address and notification_service:
+        notification_service = await self._get_notification_service()
+
+        if address and notification_service:
             uri = f"google.navigation:q={urllib.parse.quote(address)}"
+            service_domain, service_name = notification_service.split(".")
             service_domain, service_name = notification_service.split(".")
             
             await self.hass.services.async_call(
                 service_domain,
                 service_name,
                 {"message": "command_launch_uri", "data": {"uri": uri}},
+                {"message": "command_launch_uri", "data": {"uri": uri}},
                 blocking=True,
             )
 
@@ -283,12 +326,17 @@
         notification_service = await self._get_notification_service()
 
         if address and notification_service:
+        notification_service = await self._get_notification_service()
+
+        if address and notification_service:
             uri = f"google.navigation:q={urllib.parse.quote(address)}"
+            service_domain, service_name = notification_service.split(".")
             service_domain, service_name = notification_service.split(".")
             
             await self.hass.services.async_call(
                 service_domain,
                 service_name,
                 {"message": "command_launch_uri", "data": {"uri": uri}},
+                {"message": "command_launch_uri", "data": {"uri": uri}},
                 blocking=True,
             )